/**
 * Copyright 2010 JBoss Inc
 *
 * Licensed under the Apache License, Version 2.0 (the "License");
 * you may not use this file except in compliance with the License.
 * You may obtain a copy of the License at
 *
 *      http://www.apache.org/licenses/LICENSE-2.0
 *
 * Unless required by applicable law or agreed to in writing, software
 * distributed under the License is distributed on an "AS IS" BASIS,
 * WITHOUT WARRANTIES OR CONDITIONS OF ANY KIND, either express or implied.
 * See the License for the specific language governing permissions and
 * limitations under the License.
 */

package org.jbpm.bpmn2;

import java.io.StringReader;
import java.sql.SQLException;
import java.util.ArrayList;
import java.util.HashMap;
import java.util.List;
import java.util.Map;
import java.util.Properties;

import javax.persistence.EntityManagerFactory;
import javax.persistence.Persistence;

import org.drools.KnowledgeBase;
import org.drools.KnowledgeBaseFactory;
import org.drools.builder.KnowledgeBuilder;
import org.drools.builder.KnowledgeBuilderConfiguration;
import org.drools.builder.KnowledgeBuilderError;
import org.drools.builder.KnowledgeBuilderFactory;
import org.drools.builder.ResourceType;
import org.drools.compiler.PackageBuilderConfiguration;
import org.drools.definition.process.Process;
import org.drools.event.process.DefaultProcessEventListener;
import org.drools.event.process.ProcessStartedEvent;
import org.drools.event.process.ProcessVariableChangedEvent;
import org.drools.io.ResourceFactory;
import org.drools.persistence.jpa.JPAKnowledgeService;
import org.drools.process.core.datatype.impl.type.ObjectDataType;
import org.drools.runtime.Environment;
import org.drools.runtime.EnvironmentName;
import org.drools.runtime.KnowledgeSessionConfiguration;
import org.drools.runtime.StatefulKnowledgeSession;
import org.drools.runtime.process.ProcessInstance;
import org.drools.runtime.process.WorkItem;
import org.drools.runtime.process.WorkItemHandler;
import org.drools.runtime.process.WorkItemManager;
import org.drools.runtime.process.WorkflowProcessInstance;
import org.h2.tools.DeleteDbFiles;
import org.h2.tools.Server;
import org.jbpm.JbpmTestCase;
import org.jbpm.bpmn2.core.Association;
import org.jbpm.bpmn2.core.DataStore;
import org.jbpm.bpmn2.core.Definitions;
import org.jbpm.bpmn2.handler.ReceiveTaskHandler;
import org.jbpm.bpmn2.handler.SendTaskHandler;
import org.jbpm.bpmn2.handler.ServiceTaskHandler;
import org.jbpm.bpmn2.xml.BPMNDISemanticModule;
import org.jbpm.bpmn2.xml.BPMNExtensionsSemanticModule;
import org.jbpm.bpmn2.xml.BPMNSemanticModule;
import org.jbpm.bpmn2.xml.XmlBPMNProcessDumper;
import org.jbpm.compiler.xml.XmlProcessReader;
import org.jbpm.process.instance.impl.demo.DoNothingWorkItemHandler;
import org.jbpm.process.instance.impl.demo.SystemOutWorkItemHandler;
import org.jbpm.ruleflow.core.RuleFlowProcess;

import bitronix.tm.TransactionManagerServices;
import bitronix.tm.resource.jdbc.PoolingDataSource;

import org.w3c.dom.Document;
import javax.xml.parsers.DocumentBuilderFactory;

import java.io.ByteArrayInputStream;

public class SimpleBPMNProcessTest extends JbpmTestCase {

	private PoolingDataSource ds1;
	private EntityManagerFactory emf;
	private static Server h2Server;
    
    static {
    	try {
			DeleteDbFiles.execute("", "JPADroolsFlow", true);
			h2Server = Server.createTcpServer(new String[0]);
			h2Server.start();
		} catch (SQLException e) {
			throw new RuntimeException("can't start h2 server db",e);
		}
    }
    
    protected void setUp() {
    	ds1 = new PoolingDataSource();
        ds1.setClassName("bitronix.tm.resource.jdbc.lrc.LrcXADataSource");
    	ds1.setUniqueName("jdbc/testDS1");
    	ds1.setMaxPoolSize(5);
    	ds1.setAllowLocalTransactions(true);
    	ds1.getDriverProperties().setProperty("driverClassName", "org.h2.Driver");
    	ds1.getDriverProperties().setProperty("url", "jdbc:h2:tcp://localhost/JPADroolsFlow");
    	ds1.getDriverProperties().setProperty("user", "sa");
    	ds1.getDriverProperties().setProperty("password", "");
        ds1.init();
        emf = Persistence.createEntityManagerFactory( "org.jbpm.persistence.jpa" );
    }

    protected void tearDown() {
    	emf.close();
        ds1.close();
    }
    
    public void testMinimalProcess() throws Exception {
		KnowledgeBase kbase = createKnowledgeBase("BPMN2-MinimalProcess.bpmn2");
		StatefulKnowledgeSession ksession = createKnowledgeSession(kbase);
		ProcessInstance processInstance = ksession.startProcess("Minimal");
		assertTrue(processInstance.getState() == ProcessInstance.STATE_COMPLETED);
	}

	public void testMinimalProcessWithGraphical() throws Exception {
		KnowledgeBase kbase = createKnowledgeBase("BPMN2-MinimalProcessWithGraphical.bpmn2");
		StatefulKnowledgeSession ksession = createKnowledgeSession(kbase);
		ProcessInstance processInstance = ksession.startProcess("Minimal");
		assertTrue(processInstance.getState() == ProcessInstance.STATE_COMPLETED);
	}

	public void testMinimalProcessWithDIGraphical() throws Exception {
		KnowledgeBase kbase = createKnowledgeBase("BPMN2-MinimalProcessWithDIGraphical.bpmn2");
		StatefulKnowledgeSession ksession = createKnowledgeSession(kbase);
		ProcessInstance processInstance = ksession.startProcess("Minimal");
		assertTrue(processInstance.getState() == ProcessInstance.STATE_COMPLETED);
	}

	public void testCompositeProcessWithDIGraphical() throws Exception {
		KnowledgeBase kbase = createKnowledgeBase("BPMN2-CompositeProcessWithDIGraphical.bpmn2");
		StatefulKnowledgeSession ksession = createKnowledgeSession(kbase);
		ProcessInstance processInstance = ksession.startProcess("Composite");
		assertTrue(processInstance.getState() == ProcessInstance.STATE_COMPLETED);
	}

    public void testScriptTask() throws Exception {
		KnowledgeBase kbase = createKnowledgeBase("BPMN2-ScriptTask.bpmn2");
		StatefulKnowledgeSession ksession = createKnowledgeSession(kbase);
		ProcessInstance processInstance = ksession.startProcess("ScriptTask");
		assertTrue(processInstance.getState() == ProcessInstance.STATE_COMPLETED);
	}

    public void testRuleTask() throws Exception {
		KnowledgeBuilderConfiguration conf = KnowledgeBuilderFactory.newKnowledgeBuilderConfiguration();
		((PackageBuilderConfiguration) conf).initSemanticModules();
		((PackageBuilderConfiguration) conf).addSemanticModule(new BPMNSemanticModule());
		((PackageBuilderConfiguration) conf).addSemanticModule(new BPMNDISemanticModule());
//        ProcessDialectRegistry.setDialect("XPath", new XPathDialect());
		XmlProcessReader processReader = new XmlProcessReader(
		        ((PackageBuilderConfiguration) conf).getSemanticModules());
		List<Process> processes = processReader.read(SimpleBPMNProcessTest.class.getResourceAsStream("/BPMN2-RuleTask.bpmn2"));
		assertNotNull(processes);
		assertEquals(1, processes.size());
		RuleFlowProcess p = (RuleFlowProcess) processes.get(0);
		assertNotNull(p);
		KnowledgeBuilder kbuilder = KnowledgeBuilderFactory.newKnowledgeBuilder(conf);
//		System.out.println(XmlBPMNProcessDumper.INSTANCE.dump(p));
		kbuilder.add(ResourceFactory.newReaderResource(
            new StringReader(XmlBPMNProcessDumper.INSTANCE.dump(p))), ResourceType.BPMN2);
		kbuilder.add(ResourceFactory.newClassPathResource("BPMN2-RuleTask.drl"), ResourceType.DRL);
		if (!kbuilder.getErrors().isEmpty()) {
			for (KnowledgeBuilderError error: kbuilder.getErrors()) {
				System.err.println(error);
			}
			throw new IllegalArgumentException("Errors while parsing knowledge base");
		}
		KnowledgeBase kbase = KnowledgeBaseFactory.newKnowledgeBase();
		kbase.addKnowledgePackages(kbuilder.getKnowledgePackages());
		StatefulKnowledgeSession ksession = createKnowledgeSession(kbase);
		List<String> list = new ArrayList<String>();
		ksession.setGlobal("list", list);
		ProcessInstance processInstance = ksession.startProcess("RuleTask");
		assertTrue(processInstance.getState() == ProcessInstance.STATE_ACTIVE);
		restoreSession(ksession);
		ksession.fireAllRules();
		assertTrue(list.size() == 1);
        assertProcessInstanceCompleted(processInstance.getId(), ksession);
	}

    public void testDataObject() throws Exception {
        KnowledgeBase kbase = createKnowledgeBase("BPMN2-DataObject.bpmn2");
		StatefulKnowledgeSession ksession = createKnowledgeSession(kbase);
        Map<String, Object> params = new HashMap<String, Object>();
        params.put("employee", "UserId-12345");
        ProcessInstance processInstance = ksession.startProcess("Evaluation", params);
        assertTrue(processInstance.getState() == ProcessInstance.STATE_COMPLETED);
    }

    public void testDataStore() throws Exception {
        KnowledgeBase kbase = createKnowledgeBase("BPMN2-DataStore.xml");
		StatefulKnowledgeSession ksession = createKnowledgeSession(kbase);
        ProcessInstance processInstance = ksession.startProcess("Evaluation");
        Definitions def = (Definitions) processInstance.getProcess().getMetaData().get("Definitions");
        assertNotNull(def.getDataStores());
        assertTrue(def.getDataStores().size() == 1);
        DataStore dataStore = def.getDataStores().get(0);
        assertEquals("employee", dataStore.getId());
        assertEquals("employeeStore", dataStore.getName());
        assertEquals(String.class.getCanonicalName(), ((ObjectDataType) dataStore.getType()).getClassName());
    }

    public void testAssociation() throws Exception {
    	KnowledgeBase kbase = createKnowledgeBase("BPMN2-Association.xml");
		StatefulKnowledgeSession ksession = createKnowledgeSession(kbase);
        ProcessInstance processInstance = ksession.startProcess("Evaluation");
        Definitions def = (Definitions) processInstance.getProcess().getMetaData().get("Definitions");
        assertNotNull(def.getAssociations());
        assertTrue(def.getAssociations().size() == 1);
        Association assoc = def.getAssociations().get(0);
        assertEquals("_1234", assoc.getId());
        assertEquals("_1", assoc.getSourceRef());
        assertEquals("_2", assoc.getTargetRef());
    }
    
    public void testUserTaskWithDataStoreScenario() throws Exception {
        KnowledgeBase kbase = createKnowledgeBase("BPMN2-UserTaskWithDataStore.xml");
        StatefulKnowledgeSession ksession = createKnowledgeSession(kbase);
        ksession.getWorkItemManager().registerWorkItemHandler("Human Task", new DoNothingWorkItemHandler());
        ksession.startProcess("UserProcess");
        // we can't test further as user tasks are asynchronous.
    }

    public void testEvaluationProcess() throws Exception {
		KnowledgeBase kbase = createKnowledgeBase("BPMN2-EvaluationProcess.bpmn2");
		StatefulKnowledgeSession ksession = createKnowledgeSession(kbase);
		ksession.getWorkItemManager().registerWorkItemHandler("Human Task", new SystemOutWorkItemHandler());
		ksession.getWorkItemManager().registerWorkItemHandler("RegisterRequest", new SystemOutWorkItemHandler());
		Map<String, Object> params = new HashMap<String, Object>();
		params.put("employee", "UserId-12345");
		ProcessInstance processInstance = ksession.startProcess("Evaluation", params);
		assertTrue(processInstance.getState() == ProcessInstance.STATE_COMPLETED);
	}

	public void testEvaluationProcess2() throws Exception {
		KnowledgeBase kbase = createKnowledgeBase("BPMN2-EvaluationProcess2.bpmn2");
		StatefulKnowledgeSession ksession = createKnowledgeSession(kbase);
		ksession.getWorkItemManager().registerWorkItemHandler("Human Task", new SystemOutWorkItemHandler());
		Map<String, Object> params = new HashMap<String, Object>();
		params.put("employee", "UserId-12345");
		ProcessInstance processInstance = ksession.startProcess("com.sample.evaluation", params);
		assertTrue(processInstance.getState() == ProcessInstance.STATE_COMPLETED);
	}

	public void testEvaluationProcess3() throws Exception {
		KnowledgeBase kbase = createKnowledgeBase("BPMN2-EvaluationProcess3.bpmn2");
		StatefulKnowledgeSession ksession = createKnowledgeSession(kbase);
		ksession.getWorkItemManager().registerWorkItemHandler("Human Task", new SystemOutWorkItemHandler());
		ksession.getWorkItemManager().registerWorkItemHandler("RegisterRequest", new SystemOutWorkItemHandler());
		Map<String, Object> params = new HashMap<String, Object>();
		params.put("employee", "john2");
		ProcessInstance processInstance = ksession.startProcess("Evaluation", params);
		assertTrue(processInstance.getState() == ProcessInstance.STATE_COMPLETED);
	}
	
    public void testUserTask() throws Exception {
        KnowledgeBase kbase = createKnowledgeBase("BPMN2-UserTask.bpmn2");
		StatefulKnowledgeSession ksession = createKnowledgeSession(kbase);
        TestWorkItemHandler workItemHandler = new TestWorkItemHandler();
        ksession.getWorkItemManager().registerWorkItemHandler("Human Task", workItemHandler);
        ProcessInstance processInstance = ksession.startProcess("UserTask");
        assertTrue(processInstance.getState() == ProcessInstance.STATE_ACTIVE);
        ksession = restoreSession(ksession);
        WorkItem workItem = workItemHandler.getWorkItem();
        assertNotNull(workItem);
        assertEquals("john", workItem.getParameter("ActorId"));
        ksession.getWorkItemManager().completeWorkItem(workItem.getId(), null);
        assertProcessInstanceCompleted(processInstance.getId(), ksession);
    }

    public void testLane() throws Exception {
        KnowledgeBase kbase = createKnowledgeBase("BPMN2-Lane.bpmn2");
		StatefulKnowledgeSession ksession = createKnowledgeSession(kbase);
        TestWorkItemHandler workItemHandler = new TestWorkItemHandler();
        ksession.getWorkItemManager().registerWorkItemHandler("Human Task", workItemHandler);
        ProcessInstance processInstance = ksession.startProcess("UserTask");
        assertTrue(processInstance.getState() == ProcessInstance.STATE_ACTIVE);
        ksession = restoreSession(ksession);
        ksession.getWorkItemManager().registerWorkItemHandler("Human Task", workItemHandler);
        WorkItem workItem = workItemHandler.getWorkItem();
        assertNotNull(workItem);
        assertEquals("john", workItem.getParameter("ActorId"));
        Map<String, Object> results = new HashMap<String, Object>();
        results.put("ActorId", "mary");
        ksession.getWorkItemManager().completeWorkItem(workItem.getId(), results);
        ksession = restoreSession(ksession);
        ksession.getWorkItemManager().registerWorkItemHandler("Human Task", workItemHandler);
        workItem = workItemHandler.getWorkItem();
        assertNotNull(workItem);
        assertEquals("mary", workItem.getParameter("ActorId"));
        ksession.getWorkItemManager().completeWorkItem(workItem.getId(), null);
        assertProcessInstanceCompleted(processInstance.getId(), ksession);
    }

	public void testExclusiveSplit() throws Exception {
		KnowledgeBase kbase = createKnowledgeBase("BPMN2-ExclusiveSplit.bpmn2");
		StatefulKnowledgeSession ksession = createKnowledgeSession(kbase);
		ksession.getWorkItemManager().registerWorkItemHandler("Email", new SystemOutWorkItemHandler());
		Map<String, Object> params = new HashMap<String, Object>();
		params.put("x", "First");
		params.put("y", "Second");
		ProcessInstance processInstance = ksession.startProcess("com.sample.test", params);
		assertTrue(processInstance.getState() == ProcessInstance.STATE_COMPLETED);
	}
	
	public void testExclusiveSplitDefault() throws Exception {
		KnowledgeBase kbase = createKnowledgeBase("BPMN2-ExclusiveSplitDefault.bpmn2");
		StatefulKnowledgeSession ksession = createKnowledgeSession(kbase);
		ksession.getWorkItemManager().registerWorkItemHandler("Email", new SystemOutWorkItemHandler());
		Map<String, Object> params = new HashMap<String, Object>();
		params.put("x", "NotFirst");
		params.put("y", "Second");
		ProcessInstance processInstance = ksession.startProcess("com.sample.test", params);
		assertTrue(processInstance.getState() == ProcessInstance.STATE_COMPLETED);
	}
	
    public void testInclusiveSplit() throws Exception {
        KnowledgeBase kbase = createKnowledgeBase("BPMN2-InclusiveSplit.bpmn2");
		StatefulKnowledgeSession ksession = createKnowledgeSession(kbase);
        Map<String, Object> params = new HashMap<String, Object>();
        params.put("x", 15);
        ProcessInstance processInstance = ksession.startProcess("com.sample.test", params);
        assertTrue(processInstance.getState() == ProcessInstance.STATE_COMPLETED);
    }
    
    public void testInclusiveSplitDefault() throws Exception {
        KnowledgeBase kbase = createKnowledgeBase("BPMN2-InclusiveSplitDefault.bpmn2");
		StatefulKnowledgeSession ksession = createKnowledgeSession(kbase);
        Map<String, Object> params = new HashMap<String, Object>();
        params.put("x", -5);
        ProcessInstance processInstance = ksession.startProcess("com.sample.test", params);
        assertTrue(processInstance.getState() == ProcessInstance.STATE_COMPLETED);
    }
    
//	public void testExclusiveSplitXPath() throws Exception {
//        KnowledgeBase kbase = createKnowledgeBase("BPMN2-ExclusiveSplitXPath.bpmn2");
//        StatefulKnowledgeSession ksession = kbase.newStatefulKnowledgeSession();
//        ksession.getWorkItemManager().registerWorkItemHandler("Email", new SystemOutWorkItemHandler());
//        Document document = DocumentBuilderFactory.newInstance().newDocumentBuilder()
//            .parse(new ByteArrayInputStream(
//                "<myDocument><chapter1>BlaBla</chapter1><chapter2>MoreBlaBla</chapter2></myDocument>".getBytes()));
//        Map<String, Object> params = new HashMap<String, Object>();
//        params.put("x", document);
//        params.put("y", "SomeString");
//        ProcessInstance processInstance = ksession.startProcess("com.sample.test", params);
//        assertTrue(processInstance.getState() == ProcessInstance.STATE_COMPLETED);
//    }

	public void testEventBasedSplit() throws Exception {
		KnowledgeBase kbase = createKnowledgeBase("BPMN2-EventBasedSplit.bpmn2");
		StatefulKnowledgeSession ksession = createKnowledgeSession(kbase);
		ksession.getWorkItemManager().registerWorkItemHandler("Email1", new SystemOutWorkItemHandler());
		ksession.getWorkItemManager().registerWorkItemHandler("Email2", new SystemOutWorkItemHandler());
		// Yes
		ProcessInstance processInstance = ksession.startProcess("com.sample.test");
		assertTrue(processInstance.getState() == ProcessInstance.STATE_ACTIVE);
		ksession = restoreSession(ksession);
		ksession.getWorkItemManager().registerWorkItemHandler("Email1", new SystemOutWorkItemHandler());
		ksession.getWorkItemManager().registerWorkItemHandler("Email2", new SystemOutWorkItemHandler());
        ksession.signalEvent("Yes", "YesValue", processInstance.getId());
		assertProcessInstanceCompleted(processInstance.getId(), ksession);
		// No
		processInstance = ksession.startProcess("com.sample.test");
		assertTrue(processInstance.getState() == ProcessInstance.STATE_ACTIVE);
		ksession = restoreSession(ksession);
		ksession.getWorkItemManager().registerWorkItemHandler("Email1", new SystemOutWorkItemHandler());
		ksession.getWorkItemManager().registerWorkItemHandler("Email2", new SystemOutWorkItemHandler());
        ksession.signalEvent("No", "NoValue", processInstance.getId());
		assertProcessInstanceCompleted(processInstance.getId(), ksession);
	}
	
	public void testEventBasedSplitBefore() throws Exception {
		// signaling before the split is reached should have no effect
		KnowledgeBase kbase = createKnowledgeBase("BPMN2-EventBasedSplit.bpmn2");
		StatefulKnowledgeSession ksession = createKnowledgeSession(kbase);
		ksession.getWorkItemManager().registerWorkItemHandler("Email1", new DoNothingWorkItemHandler());
		ksession.getWorkItemManager().registerWorkItemHandler("Email2", new DoNothingWorkItemHandler());
		// Yes
		ProcessInstance processInstance = ksession.startProcess("com.sample.test");
		assertTrue(processInstance.getState() == ProcessInstance.STATE_ACTIVE);
		ksession = restoreSession(ksession);
		ksession.getWorkItemManager().registerWorkItemHandler("Email1", new DoNothingWorkItemHandler());
		ksession.getWorkItemManager().registerWorkItemHandler("Email2", new DoNothingWorkItemHandler());
        ksession.signalEvent("Yes", "YesValue", processInstance.getId());
		assertTrue(processInstance.getState() == ProcessInstance.STATE_ACTIVE);
		// No
		processInstance = ksession.startProcess("com.sample.test");
		assertTrue(processInstance.getState() == ProcessInstance.STATE_ACTIVE);
		ksession = restoreSession(ksession);
		ksession.getWorkItemManager().registerWorkItemHandler("Email1", new DoNothingWorkItemHandler());
		ksession.getWorkItemManager().registerWorkItemHandler("Email2", new DoNothingWorkItemHandler());
        ksession.signalEvent("No", "NoValue", processInstance.getId());
		assertTrue(processInstance.getState() == ProcessInstance.STATE_ACTIVE);
	}
	
	public void testEventBasedSplitAfter() throws Exception {
		// signaling the other alternative after one has been selected should have no effect
		KnowledgeBase kbase = createKnowledgeBase("BPMN2-EventBasedSplit.bpmn2");
		StatefulKnowledgeSession ksession = createKnowledgeSession(kbase);
		ksession.getWorkItemManager().registerWorkItemHandler("Email1", new SystemOutWorkItemHandler());
		ksession.getWorkItemManager().registerWorkItemHandler("Email2", new DoNothingWorkItemHandler());
		// Yes
		ProcessInstance processInstance = ksession.startProcess("com.sample.test");
		assertTrue(processInstance.getState() == ProcessInstance.STATE_ACTIVE);
		ksession = restoreSession(ksession);
		ksession.getWorkItemManager().registerWorkItemHandler("Email1", new SystemOutWorkItemHandler());
		ksession.getWorkItemManager().registerWorkItemHandler("Email2", new DoNothingWorkItemHandler());
        ksession.signalEvent("Yes", "YesValue", processInstance.getId());
		assertTrue(processInstance.getState() == ProcessInstance.STATE_ACTIVE);
		ksession = restoreSession(ksession);
		ksession.getWorkItemManager().registerWorkItemHandler("Email1", new SystemOutWorkItemHandler());
		ksession.getWorkItemManager().registerWorkItemHandler("Email2", new DoNothingWorkItemHandler());
        // No
		ksession.signalEvent("No", "NoValue", processInstance.getId());
	}
	
	public void testEventBasedSplit2() throws Exception {
		KnowledgeBase kbase = createKnowledgeBase("BPMN2-EventBasedSplit2.bpmn2");
		StatefulKnowledgeSession ksession = createKnowledgeSession(kbase);
		ksession.getWorkItemManager().registerWorkItemHandler("Email1", new SystemOutWorkItemHandler());
		ksession.getWorkItemManager().registerWorkItemHandler("Email2", new SystemOutWorkItemHandler());
		// Yes
		ProcessInstance processInstance = ksession.startProcess("com.sample.test");
		assertTrue(processInstance.getState() == ProcessInstance.STATE_ACTIVE);
		ksession = restoreSession(ksession);
		ksession.getWorkItemManager().registerWorkItemHandler("Email1", new SystemOutWorkItemHandler());
		ksession.getWorkItemManager().registerWorkItemHandler("Email2", new SystemOutWorkItemHandler());
        ksession.signalEvent("Yes", "YesValue", processInstance.getId());
		assertProcessInstanceCompleted(processInstance.getId(), ksession);
		Thread.sleep(800);
		ksession = restoreSession(ksession);
		ksession.getWorkItemManager().registerWorkItemHandler("Email1", new SystemOutWorkItemHandler());
		ksession.getWorkItemManager().registerWorkItemHandler("Email2", new SystemOutWorkItemHandler());
        ksession.fireAllRules();
        ksession = restoreSession(ksession);
		ksession.getWorkItemManager().registerWorkItemHandler("Email1", new SystemOutWorkItemHandler());
		ksession.getWorkItemManager().registerWorkItemHandler("Email2", new SystemOutWorkItemHandler());
        // Timer
		processInstance = ksession.startProcess("com.sample.test");
		assertTrue(processInstance.getState() == ProcessInstance.STATE_ACTIVE);
		Thread.sleep(800);
		ksession = restoreSession(ksession);
		ksession.getWorkItemManager().registerWorkItemHandler("Email1", new SystemOutWorkItemHandler());
		ksession.getWorkItemManager().registerWorkItemHandler("Email2", new SystemOutWorkItemHandler());
        ksession.fireAllRules();
		assertProcessInstanceCompleted(processInstance.getId(), ksession);
	}
	
	public void testEventBasedSplit3() throws Exception {
		KnowledgeBase kbase = createKnowledgeBase("BPMN2-EventBasedSplit3.bpmn2");
		StatefulKnowledgeSession ksession = createKnowledgeSession(kbase);
		ksession.getWorkItemManager().registerWorkItemHandler("Email1", new SystemOutWorkItemHandler());
		ksession.getWorkItemManager().registerWorkItemHandler("Email2", new SystemOutWorkItemHandler());
		Person jack = new Person();
		jack.setName("Jack");
		// Yes
		ProcessInstance processInstance = ksession.startProcess("com.sample.test");
		assertTrue(processInstance.getState() == ProcessInstance.STATE_ACTIVE);
		ksession = restoreSession(ksession);
		ksession.getWorkItemManager().registerWorkItemHandler("Email1", new SystemOutWorkItemHandler());
		ksession.getWorkItemManager().registerWorkItemHandler("Email2", new SystemOutWorkItemHandler());
        ksession.signalEvent("Yes", "YesValue", processInstance.getId());
		assertProcessInstanceCompleted(processInstance.getId(), ksession);
		// Condition
		processInstance = ksession.startProcess("com.sample.test");
		assertTrue(processInstance.getState() == ProcessInstance.STATE_ACTIVE);
		ksession = restoreSession(ksession);
		ksession.getWorkItemManager().registerWorkItemHandler("Email1", new SystemOutWorkItemHandler());
		ksession.getWorkItemManager().registerWorkItemHandler("Email2", new SystemOutWorkItemHandler());
        ksession.insert(jack);
		assertProcessInstanceCompleted(processInstance.getId(), ksession);
	}
	
	public void testEventBasedSplit4() throws Exception {
		KnowledgeBase kbase = createKnowledgeBase("BPMN2-EventBasedSplit4.bpmn2");
		StatefulKnowledgeSession ksession = createKnowledgeSession(kbase);
		ksession.getWorkItemManager().registerWorkItemHandler("Email1", new SystemOutWorkItemHandler());
		ksession.getWorkItemManager().registerWorkItemHandler("Email2", new SystemOutWorkItemHandler());
		// Yes
		ProcessInstance processInstance = ksession.startProcess("com.sample.test");
		assertTrue(processInstance.getState() == ProcessInstance.STATE_ACTIVE);
		ksession = restoreSession(ksession);
		ksession.getWorkItemManager().registerWorkItemHandler("Email1", new SystemOutWorkItemHandler());
		ksession.getWorkItemManager().registerWorkItemHandler("Email2", new SystemOutWorkItemHandler());
        ksession.signalEvent("Message-YesMessage", "YesValue", processInstance.getId());
		assertProcessInstanceCompleted(processInstance.getId(), ksession);
		ksession = restoreSession(ksession);
		ksession.getWorkItemManager().registerWorkItemHandler("Email1", new SystemOutWorkItemHandler());
		ksession.getWorkItemManager().registerWorkItemHandler("Email2", new SystemOutWorkItemHandler());
		// No
		processInstance = ksession.startProcess("com.sample.test");
		ksession.signalEvent("Message-NoMessage", "NoValue", processInstance.getId());
		assertProcessInstanceCompleted(processInstance.getId(), ksession);
	}
	
	public void testEventBasedSplit5() throws Exception {
		KnowledgeBase kbase = createKnowledgeBase("BPMN2-EventBasedSplit5.bpmn2");
		StatefulKnowledgeSession ksession = createKnowledgeSession(kbase);
		ksession.getWorkItemManager().registerWorkItemHandler("Email1", new SystemOutWorkItemHandler());
		ksession.getWorkItemManager().registerWorkItemHandler("Email2", new SystemOutWorkItemHandler());
        ReceiveTaskHandler receiveTaskHandler = new ReceiveTaskHandler(ksession);
        ksession.getWorkItemManager().registerWorkItemHandler("Receive Task", receiveTaskHandler);
		// Yes
		ProcessInstance processInstance = ksession.startProcess("com.sample.test");
		assertTrue(processInstance.getState() == ProcessInstance.STATE_ACTIVE);
		ksession = restoreSession(ksession);
		ksession.getWorkItemManager().registerWorkItemHandler("Email1", new SystemOutWorkItemHandler());
		ksession.getWorkItemManager().registerWorkItemHandler("Email2", new SystemOutWorkItemHandler());
		receiveTaskHandler.setKnowledgeRuntime(ksession);
		ksession.getWorkItemManager().registerWorkItemHandler("Receive Task", receiveTaskHandler);
        receiveTaskHandler.messageReceived("YesMessage", "YesValue");
		assertProcessInstanceCompleted(processInstance.getId(), ksession);
        receiveTaskHandler.messageReceived("NoMessage", "NoValue");
		ksession = restoreSession(ksession);
		ksession.getWorkItemManager().registerWorkItemHandler("Email1", new SystemOutWorkItemHandler());
		ksession.getWorkItemManager().registerWorkItemHandler("Email2", new SystemOutWorkItemHandler());
		receiveTaskHandler.setKnowledgeRuntime(ksession);
        ksession.getWorkItemManager().registerWorkItemHandler("Receive Task", receiveTaskHandler);
		// No
		processInstance = ksession.startProcess("com.sample.test");
		receiveTaskHandler.messageReceived("NoMessage", "NoValue");
		assertProcessInstanceCompleted(processInstance.getId(), ksession);
		receiveTaskHandler.messageReceived("YesMessage", "YesValue");
	}
	
	public void testCallActivity() throws Exception {
		KnowledgeBuilder kbuilder = KnowledgeBuilderFactory.newKnowledgeBuilder();
		kbuilder.add(ResourceFactory.newClassPathResource("BPMN2-CallActivity.bpmn2"), ResourceType.BPMN2);
		kbuilder.add(ResourceFactory.newClassPathResource("BPMN2-CallActivitySubProcess.bpmn2"), ResourceType.BPMN2);
		if (!kbuilder.getErrors().isEmpty()) {
			for (KnowledgeBuilderError error: kbuilder.getErrors()) {
				System.err.println(error);
			}
			throw new IllegalArgumentException("Errors while parsing knowledge base");
		}
		KnowledgeBase kbase = KnowledgeBaseFactory.newKnowledgeBase();
		kbase.addKnowledgePackages(kbuilder.getKnowledgePackages());
		StatefulKnowledgeSession ksession = createKnowledgeSession(kbase);
		Map<String, Object> params = new HashMap<String, Object>();
		params.put("x", "oldValue");
		ProcessInstance processInstance = ksession.startProcess("ParentProcess", params);
		assertTrue(processInstance.getState() == ProcessInstance.STATE_COMPLETED);
		assertEquals("new value", ((WorkflowProcessInstance) processInstance).getVariable("y"));
	}

	public void testSubProcess() throws Exception {
		KnowledgeBase kbase = createKnowledgeBase("BPMN2-SubProcess.bpmn2");
		StatefulKnowledgeSession ksession = createKnowledgeSession(kbase);
		ksession.addEventListener(new DefaultProcessEventListener() {
			public void afterProcessStarted(ProcessStartedEvent event) {
				System.out.println(event);
			}
			public void beforeVariableChanged(ProcessVariableChangedEvent event) {
				System.out.println(event);
			}
			public void afterVariableChanged(ProcessVariableChangedEvent event) {
				System.out.println(event);
			}
		});
		ProcessInstance processInstance = ksession.startProcess("SubProcess");
		assertTrue(processInstance.getState() == ProcessInstance.STATE_COMPLETED);
	}

	public void testMultiInstanceLoopCharacteristicsProcess() throws Exception {
		KnowledgeBase kbase = createKnowledgeBase("BPMN2-MultiInstanceLoopCharacteristicsProcess.bpmn2");
		StatefulKnowledgeSession ksession = createKnowledgeSession(kbase);
		Map<String, Object> params = new HashMap<String, Object>();
		List<String> myList = new ArrayList<String>();
		myList.add("First Item");
		myList.add("Second Item");
		params.put("list", myList);
		ProcessInstance processInstance = ksession.startProcess("MultiInstanceLoopCharacteristicsProcess", params);
		assertTrue(processInstance.getState() == ProcessInstance.STATE_COMPLETED);
	}

    public void testEscalationBoundaryEvent() throws Exception {
        KnowledgeBase kbase = createKnowledgeBase("BPMN2-EscalationBoundaryEvent.bpmn2");
		StatefulKnowledgeSession ksession = createKnowledgeSession(kbase);
        ProcessInstance processInstance = ksession.startProcess("EscalationBoundaryEvent");
        assertTrue(processInstance.getState() == ProcessInstance.STATE_COMPLETED);
    }

    public void testEscalationBoundaryEventInterrupting() throws Exception {
        KnowledgeBase kbase = createKnowledgeBase("BPMN2-EscalationBoundaryEventInterrupting.bpmn2");
		StatefulKnowledgeSession ksession = createKnowledgeSession(kbase);
        ksession.getWorkItemManager().registerWorkItemHandler("MyTask", new DoNothingWorkItemHandler());
        ProcessInstance processInstance = ksession.startProcess("EscalationBoundaryEvent");
        assertTrue(processInstance.getState() == ProcessInstance.STATE_COMPLETED);
        // TODO: check for cancellation of task
    }

    public void testErrorBoundaryEvent() throws Exception {
        KnowledgeBase kbase = createKnowledgeBase("BPMN2-ErrorBoundaryEventInterrupting.bpmn2");
		StatefulKnowledgeSession ksession = createKnowledgeSession(kbase);
        ksession.getWorkItemManager().registerWorkItemHandler("MyTask", new DoNothingWorkItemHandler());
        ProcessInstance processInstance = ksession.startProcess("ErrorBoundaryEvent");
		assertProcessInstanceCompleted(processInstance.getId(), ksession);
    }

    public void testTimerBoundaryEvent() throws Exception {
        KnowledgeBase kbase = createKnowledgeBase("BPMN2-TimerBoundaryEvent.bpmn2");
		StatefulKnowledgeSession ksession = createKnowledgeSession(kbase);
        ksession.getWorkItemManager().registerWorkItemHandler("MyTask", new DoNothingWorkItemHandler());
        ProcessInstance processInstance = ksession.startProcess("TimerBoundaryEvent");
        assertTrue(processInstance.getState() == ProcessInstance.STATE_ACTIVE);
        Thread.sleep(1000);
        ksession = restoreSession(ksession);
        System.out.println("Firing timer");
        ksession.fireAllRules();
		assertProcessInstanceCompleted(processInstance.getId(), ksession);
    }

    public void testTimerBoundaryEventInterrupting() throws Exception {
        KnowledgeBase kbase = createKnowledgeBase("BPMN2-TimerBoundaryEventInterrupting.bpmn2");
		StatefulKnowledgeSession ksession = createKnowledgeSession(kbase);
        ksession.getWorkItemManager().registerWorkItemHandler("MyTask", new DoNothingWorkItemHandler());
        ProcessInstance processInstance = ksession.startProcess("TimerBoundaryEvent");
        assertTrue(processInstance.getState() == ProcessInstance.STATE_ACTIVE);
        Thread.sleep(1000);
        ksession = restoreSession(ksession);
        System.out.println("Firing timer");
        ksession.fireAllRules();
		assertProcessInstanceCompleted(processInstance.getId(), ksession);
    }

    public void testAdHocSubProcess() throws Exception {
		KnowledgeBuilderConfiguration conf = KnowledgeBuilderFactory.newKnowledgeBuilderConfiguration();
		((PackageBuilderConfiguration) conf).initSemanticModules();
		((PackageBuilderConfiguration) conf).addSemanticModule(new BPMNSemanticModule());
		((PackageBuilderConfiguration) conf).addSemanticModule(new BPMNDISemanticModule());
//        ProcessDialectRegistry.setDialect("XPath", new XPathDialect());
		XmlProcessReader processReader = new XmlProcessReader(
		        ((PackageBuilderConfiguration) conf).getSemanticModules());
		List<Process> processes = processReader.read(SimpleBPMNProcessTest.class.getResourceAsStream("/BPMN2-AdHocSubProcess.bpmn2"));
		assertNotNull(processes);
		assertEquals(1, processes.size());
		RuleFlowProcess p = (RuleFlowProcess) processes.get(0);
		assertNotNull(p);
		KnowledgeBuilder kbuilder = KnowledgeBuilderFactory.newKnowledgeBuilder(conf);
//		System.out.println(XmlBPMNProcessDumper.INSTANCE.dump(p));
		kbuilder.add(ResourceFactory.newReaderResource(
            new StringReader(XmlBPMNProcessDumper.INSTANCE.dump(p))), ResourceType.BPMN2);
		kbuilder.add(ResourceFactory.newClassPathResource("BPMN2-AdHocSubProcess.drl"), ResourceType.DRL);
		if (!kbuilder.getErrors().isEmpty()) {
			for (KnowledgeBuilderError error: kbuilder.getErrors()) {
				System.err.println(error);
			}
			throw new IllegalArgumentException("Errors while parsing knowledge base");
		}
		KnowledgeBase kbase = KnowledgeBaseFactory.newKnowledgeBase();
		kbase.addKnowledgePackages(kbuilder.getKnowledgePackages());
		StatefulKnowledgeSession ksession = createKnowledgeSession(kbase);
        TestWorkItemHandler workItemHandler = new TestWorkItemHandler();
        ksession.getWorkItemManager().registerWorkItemHandler("Human Task", workItemHandler);
        ProcessInstance processInstance = ksession.startProcess("AdHocSubProcess");
        assertTrue(processInstance.getState() == ProcessInstance.STATE_ACTIVE);
        WorkItem workItem = workItemHandler.getWorkItem();
        assertNull(workItem);
        ksession = restoreSession(ksession);
        ksession.getWorkItemManager().registerWorkItemHandler("Human Task", workItemHandler);
        ksession.fireAllRules();
        System.out.println("Signaling Hello2");
        ksession.signalEvent("Hello2", null, processInstance.getId());
        workItem = workItemHandler.getWorkItem();
        assertNotNull(workItem);
        ksession = restoreSession(ksession);
        ksession.getWorkItemManager().registerWorkItemHandler("Human Task", workItemHandler);
        ksession.getWorkItemManager().completeWorkItem(workItem.getId(), null);
    }

    public void testAdHocSubProcessAutoComplete() throws Exception {
		KnowledgeBuilderConfiguration conf = KnowledgeBuilderFactory.newKnowledgeBuilderConfiguration();
		((PackageBuilderConfiguration) conf).initSemanticModules();
		((PackageBuilderConfiguration) conf).addSemanticModule(new BPMNSemanticModule());
		((PackageBuilderConfiguration) conf).addSemanticModule(new BPMNDISemanticModule());
//      ProcessDialectRegistry.setDialect("XPath", new XPathDialect());
		XmlProcessReader processReader = new XmlProcessReader(
	        ((PackageBuilderConfiguration) conf).getSemanticModules());
		List<Process> processes = processReader.read(SimpleBPMNProcessTest.class.getResourceAsStream("/BPMN2-AdHocSubProcessAutoComplete.bpmn2"));
        assertNotNull(processes);
        assertEquals(1, processes.size());
        RuleFlowProcess p = (RuleFlowProcess) processes.get(0);
		KnowledgeBuilder kbuilder = KnowledgeBuilderFactory.newKnowledgeBuilder(conf);
//		System.out.println(XmlBPMNProcessDumper.INSTANCE.dump(p));
		kbuilder.add(ResourceFactory.newReaderResource(
            new StringReader(XmlBPMNProcessDumper.INSTANCE.dump(p))), ResourceType.BPMN2);
		kbuilder.add(ResourceFactory.newClassPathResource("BPMN2-AdHocSubProcess.drl"), ResourceType.DRL);
		if (!kbuilder.getErrors().isEmpty()) {
			for (KnowledgeBuilderError error: kbuilder.getErrors()) {
				System.err.println(error);
			}
			throw new IllegalArgumentException("Errors while parsing knowledge base");
		}
		KnowledgeBase kbase = KnowledgeBaseFactory.newKnowledgeBase();
		kbase.addKnowledgePackages(kbuilder.getKnowledgePackages());
		StatefulKnowledgeSession ksession = createKnowledgeSession(kbase);
        TestWorkItemHandler workItemHandler = new TestWorkItemHandler();
        ksession.getWorkItemManager().registerWorkItemHandler("Human Task", workItemHandler);
        ProcessInstance processInstance = ksession.startProcess("AdHocSubProcess");
        assertTrue(processInstance.getState() == ProcessInstance.STATE_ACTIVE);
        WorkItem workItem = workItemHandler.getWorkItem();
        assertNull(workItem);
        ksession = restoreSession(ksession);
        ksession.getWorkItemManager().registerWorkItemHandler("Human Task", workItemHandler);
        ksession.fireAllRules();
        workItem = workItemHandler.getWorkItem();
        assertNotNull(workItem);
        ksession = restoreSession(ksession);
        ksession.getWorkItemManager().registerWorkItemHandler("Human Task", workItemHandler);
        ksession.getWorkItemManager().completeWorkItem(workItem.getId(), null);
		assertProcessInstanceCompleted(processInstance.getId(), ksession);
    }
    
    public void testAdHocProcess() throws Exception {
        KnowledgeBase kbase = createKnowledgeBase("BPMN2-AdHocProcess.bpmn2");
		StatefulKnowledgeSession ksession = createKnowledgeSession(kbase);
        ProcessInstance processInstance = ksession.startProcess("AdHocProcess");
        assertTrue(processInstance.getState() == ProcessInstance.STATE_ACTIVE);
        ksession = restoreSession(ksession);
        ksession.getWorkItemManager().registerWorkItemHandler("Human Task", new DoNothingWorkItemHandler());
        System.out.println("Triggering node");
        ksession.signalEvent("Task1", null, processInstance.getId());
		assertProcessInstanceActive(processInstance.getId(), ksession);
        ksession.signalEvent("User1", null, processInstance.getId());
		assertProcessInstanceActive(processInstance.getId(), ksession);
		ksession.insert(new Person());
		ksession.signalEvent("Task3", null, processInstance.getId());
		assertProcessInstanceCompleted(processInstance.getId(), ksession);
    }

    public void testIntermediateCatchEventSignal() throws Exception {
		KnowledgeBase kbase = createKnowledgeBase("BPMN2-IntermediateCatchEventSignal.bpmn2");
		StatefulKnowledgeSession ksession = createKnowledgeSession(kbase);
		ksession.getWorkItemManager().registerWorkItemHandler("Human Task", new DoNothingWorkItemHandler());
		ProcessInstance processInstance = ksession.startProcess("IntermediateCatchEvent");
		assertTrue(processInstance.getState() == ProcessInstance.STATE_ACTIVE);
		ksession = restoreSession(ksession);
        // now signal process instance
		ksession.signalEvent("MyMessage", "SomeValue", processInstance.getId());
		assertProcessInstanceCompleted(processInstance.getId(), ksession);
	}

    public void testIntermediateCatchEventMessage() throws Exception {
        KnowledgeBase kbase = createKnowledgeBase("BPMN2-IntermediateCatchEventMessage.bpmn2");
		StatefulKnowledgeSession ksession = createKnowledgeSession(kbase);
        ksession.getWorkItemManager().registerWorkItemHandler("Human Task", new DoNothingWorkItemHandler());
        ProcessInstance processInstance = ksession.startProcess("IntermediateCatchEvent");
        assertTrue(processInstance.getState() == ProcessInstance.STATE_ACTIVE);
        ksession = restoreSession(ksession);
        // now signal process instance
        ksession.signalEvent("Message-HelloMessage", "SomeValue", processInstance.getId());
		assertProcessInstanceCompleted(processInstance.getId(), ksession);
    }

    public void testIntermediateCatchEventTimer() throws Exception {
        KnowledgeBase kbase = createKnowledgeBase("BPMN2-IntermediateCatchEventTimer.bpmn2");
		StatefulKnowledgeSession ksession = createKnowledgeSession(kbase);
        ksession.getWorkItemManager().registerWorkItemHandler("Human Task", new DoNothingWorkItemHandler());
        ProcessInstance processInstance = ksession.startProcess("IntermediateCatchEvent");
        assertTrue(processInstance.getState() == ProcessInstance.STATE_ACTIVE);
        // now wait for 1 second for timer to trigger
        Thread.sleep(1000);
        ksession = restoreSession(ksession);
        ksession.getWorkItemManager().registerWorkItemHandler("Human Task", new DoNothingWorkItemHandler());
        ksession.fireAllRules();
		assertProcessInstanceCompleted(processInstance.getId(), ksession);
    }

    public void testIntermediateCatchEventCondition() throws Exception {
        KnowledgeBase kbase = createKnowledgeBase("BPMN2-IntermediateCatchEventCondition.bpmn2");
		StatefulKnowledgeSession ksession = createKnowledgeSession(kbase);
        ProcessInstance processInstance = ksession.startProcess("IntermediateCatchEvent");
        assertTrue(processInstance.getState() == ProcessInstance.STATE_ACTIVE);
        ksession = restoreSession(ksession);
        // now activate condition
        Person person = new Person();
        person.setName("Jack");
        ksession.insert(person);
		assertProcessInstanceCompleted(processInstance.getId(), ksession);
    }

    public void testErrorEndEventProcess() throws Exception {
        KnowledgeBase kbase = createKnowledgeBase("BPMN2-ErrorEndEvent.bpmn2");
		StatefulKnowledgeSession ksession = createKnowledgeSession(kbase);
        ProcessInstance processInstance = ksession.startProcess("ErrorEndEvent");
		assertProcessInstanceAborted(processInstance.getId(), ksession);
    }

    public void testEscalationEndEventProcess() throws Exception {
        KnowledgeBase kbase = createKnowledgeBase("BPMN2-EscalationEndEvent.bpmn2");
		StatefulKnowledgeSession ksession = createKnowledgeSession(kbase);
        ProcessInstance processInstance = ksession.startProcess("EscalationEndEvent");
		assertProcessInstanceAborted(processInstance.getId(), ksession);
    }

    public void testEscalationIntermediateThrowEventProcess() throws Exception {
        KnowledgeBase kbase = createKnowledgeBase("BPMN2-IntermediateThrowEventEscalation.bpmn2");
		StatefulKnowledgeSession ksession = createKnowledgeSession(kbase);
        ProcessInstance processInstance = ksession.startProcess("EscalationIntermediateThrowEvent");
		assertProcessInstanceAborted(processInstance.getId(), ksession);
    }

    public void testCompensateIntermediateThrowEventProcess() throws Exception {
        KnowledgeBase kbase = createKnowledgeBase("BPMN2-IntermediateThrowEventCompensate.bpmn2");
		StatefulKnowledgeSession ksession = createKnowledgeSession(kbase);
        ProcessInstance processInstance = ksession.startProcess("CompensateIntermediateThrowEvent");
		assertProcessInstanceCompleted(processInstance.getId(), ksession);
    }

    public void testCompensateEndEventProcess() throws Exception {
        KnowledgeBase kbase = createKnowledgeBase("BPMN2-CompensateEndEvent.bpmn2");
		StatefulKnowledgeSession ksession = createKnowledgeSession(kbase);
        ProcessInstance processInstance = ksession.startProcess("CompensateEndEvent");
		assertProcessInstanceCompleted(processInstance.getId(), ksession);
    }

    public void testServiceTask() throws Exception {
        KnowledgeBase kbase = createKnowledgeBase("BPMN2-ServiceProcess.bpmn2");
		StatefulKnowledgeSession ksession = createKnowledgeSession(kbase);
        ksession.getWorkItemManager().registerWorkItemHandler("Service Task", new ServiceTaskHandler());
        Map<String, Object> params = new HashMap<String, Object>();
        params.put("s", "john");
        WorkflowProcessInstance processInstance = (WorkflowProcessInstance)
            ksession.startProcess("ServiceProcess", params);
		assertProcessInstanceCompleted(processInstance.getId(), ksession);
        assertEquals("Hello john!", processInstance.getVariable("s"));
    }

    public void testSendTask() throws Exception {
        KnowledgeBase kbase = createKnowledgeBase("BPMN2-SendTask.bpmn2");
		StatefulKnowledgeSession ksession = createKnowledgeSession(kbase);
        ksession.getWorkItemManager().registerWorkItemHandler("Send Task", new SendTaskHandler());
        Map<String, Object> params = new HashMap<String, Object>();
        params.put("s", "john");
        WorkflowProcessInstance processInstance = (WorkflowProcessInstance)
            ksession.startProcess("SendTask", params);
		assertProcessInstanceCompleted(processInstance.getId(), ksession);
    }

    public void testReceiveTask() throws Exception {
        KnowledgeBase kbase = createKnowledgeBase("BPMN2-ReceiveTask.bpmn2");
		StatefulKnowledgeSession ksession = createKnowledgeSession(kbase);
        ReceiveTaskHandler receiveTaskHandler = new ReceiveTaskHandler(ksession);
        ksession.getWorkItemManager().registerWorkItemHandler("Receive Task", receiveTaskHandler);
        WorkflowProcessInstance processInstance = (WorkflowProcessInstance)
            ksession.startProcess("ReceiveTask");
        assertEquals(ProcessInstance.STATE_ACTIVE, processInstance.getState());
        ksession = restoreSession(ksession);
        receiveTaskHandler.messageReceived("HelloMessage", "Hello john!");
		assertProcessInstanceCompleted(processInstance.getId(), ksession);
    }

    public void testConditionalStart() throws Exception {
        KnowledgeBase kbase = createKnowledgeBase("BPMN2-ConditionalStart.bpmn2");
		StatefulKnowledgeSession ksession = createKnowledgeSession(kbase);
        Person person = new Person();
        person.setName("jack");
        ksession.insert(person);
        ksession.fireAllRules();
        person = new Person();
        person.setName("john");
        ksession.insert(person);
        ksession.fireAllRules();
    }
    
    public void testTimerStart() throws Exception {
        KnowledgeBase kbase = createKnowledgeBase("BPMN2-TimerStart.bpmn2");
		StatefulKnowledgeSession ksession = createKnowledgeSession(kbase);
		final List<Long> list = new ArrayList<Long>();
		ksession.addEventListener(new DefaultProcessEventListener() {
			public void afterProcessStarted(ProcessStartedEvent event) {
				list.add(event.getProcessInstance().getId());
			}
		});
		Thread.sleep(250);
		assertEquals(0, list.size());
        for (int i = 0; i < 5; i++) {
	        ksession.fireAllRules();
	        Thread.sleep(500);
        }
        assertEquals(5, list.size());
    }
    
    public void testSignalStart() throws Exception {
        KnowledgeBase kbase = createKnowledgeBase("BPMN2-SignalStart.bpmn2");
		StatefulKnowledgeSession ksession = createKnowledgeSession(kbase);
		final List<Long> list = new ArrayList<Long>();
		ksession.addEventListener(new DefaultProcessEventListener() {
			public void afterProcessStarted(ProcessStartedEvent event) {
				list.add(event.getProcessInstance().getId());
			}
		});
        ksession.signalEvent("MyStartSignal", "NewValue");
		assertEquals(1, list.size());
    }
    
    public void testSignalEnd() throws Exception {
        KnowledgeBase kbase = createKnowledgeBase("BPMN2-SignalEndEvent.bpmn2");
		StatefulKnowledgeSession ksession = createKnowledgeSession(kbase);
        Map<String, Object> params = new HashMap<String, Object>();
        params.put("x", "MyValue");
        ksession.startProcess("SignalEndEvent", params);
    }
    
    public void testMessageStart() throws Exception {
        KnowledgeBase kbase = createKnowledgeBase("BPMN2-MessageStart.bpmn2");
		StatefulKnowledgeSession ksession = createKnowledgeSession(kbase);
        ksession.signalEvent("Message-HelloMessage", "NewValue");
    }
    
    public void testMessageEnd() throws Exception {
        KnowledgeBase kbase = createKnowledgeBase("BPMN2-MessageEndEvent.bpmn2");
		StatefulKnowledgeSession ksession = createKnowledgeSession(kbase);
        ksession.getWorkItemManager().registerWorkItemHandler("Send Task", new SendTaskHandler());
        Map<String, Object> params = new HashMap<String, Object>();
        params.put("x", "MyValue");
        ProcessInstance processInstance = ksession.startProcess("MessageEndEvent", params);
        assertEquals(ProcessInstance.STATE_COMPLETED, processInstance.getState());
    }
    
    public void testMessageIntermediateThrow() throws Exception {
        KnowledgeBase kbase = createKnowledgeBase("BPMN2-IntermediateThrowEventMessage.bpmn2");
		StatefulKnowledgeSession ksession = createKnowledgeSession(kbase);
        ksession.getWorkItemManager().registerWorkItemHandler("Send Task", new SendTaskHandler());
        Map<String, Object> params = new HashMap<String, Object>();
        params.put("x", "MyValue");
        ProcessInstance processInstance = ksession.startProcess("MessageIntermediateEvent", params);
        assertEquals(ProcessInstance.STATE_COMPLETED, processInstance.getState());
    }
    
    public void testSignalIntermediateThrow() throws Exception {
        KnowledgeBase kbase = createKnowledgeBase("BPMN2-IntermediateThrowEventSignal.bpmn2");
		StatefulKnowledgeSession ksession = createKnowledgeSession(kbase);
        Map<String, Object> params = new HashMap<String, Object>();
        params.put("x", "MyValue");
        ProcessInstance processInstance = ksession.startProcess("SignalIntermediateEvent", params);
        assertEquals(ProcessInstance.STATE_COMPLETED, processInstance.getState());
    }
    
    public void testNoneIntermediateThrow() throws Exception {
        KnowledgeBase kbase = createKnowledgeBase("BPMN2-IntermediateThrowEventNone.bpmn2");
		StatefulKnowledgeSession ksession = createKnowledgeSession(kbase);
        ProcessInstance processInstance = ksession.startProcess("NoneIntermediateEvent", null);
        assertEquals(ProcessInstance.STATE_COMPLETED, processInstance.getState());
    }

<<<<<<< HEAD
    public void testXpathExpression() throws Exception {
                KnowledgeBase kbase = createKnowledgeBase("BPMN2-XpathExpression.bpmn2");
                StatefulKnowledgeSession ksession = createKnowledgeSession(kbase);
        Document document = DocumentBuilderFactory.newInstance().newDocumentBuilder()
            .parse(new ByteArrayInputStream(
                "<instanceMetadata><user approved=\"false\" id=\"58735964413\"/></instanceMetadata>".getBytes()));
        Map<String, Object> params = new HashMap<String, Object>();
        params.put("instanceMetadata", document);

                ProcessInstance processInstance = ksession.startProcess("594975243920585248", params);
                assertTrue(processInstance.getState() == ProcessInstance.STATE_COMPLETED);
    }

=======
	public void testXpathExpression() throws Exception {
		KnowledgeBase kbase = createKnowledgeBase("BPMN2-XpathExpression.bpmn2");
		StatefulKnowledgeSession ksession = createKnowledgeSession(kbase);
		Document document = DocumentBuilderFactory.newInstance()
			.newDocumentBuilder().parse(new ByteArrayInputStream(
				"<instanceMetadata><user approved=\"false\" /></instanceMetadata>".getBytes()));
		Map<String, Object> params = new HashMap<String, Object>();
		params.put("instanceMetadata", document);
		ProcessInstance processInstance = ksession.startProcess("XPathProcess", params);
		assertTrue(processInstance.getState() == ProcessInstance.STATE_COMPLETED);
	}

	public void testOnEntryExitScript() throws Exception {
		KnowledgeBase kbase = createKnowledgeBase("BPMN2-OnEntryExitScriptProcess.bpmn2");
		StatefulKnowledgeSession ksession = createKnowledgeSession(kbase);
		ksession.getWorkItemManager().registerWorkItemHandler("MyTask", new SystemOutWorkItemHandler());
		List<String> myList = new ArrayList<String>();
		ksession.setGlobal("list", myList);
		ProcessInstance processInstance = ksession.startProcess("OnEntryExitScriptProcess");
		assertTrue(processInstance.getState() == ProcessInstance.STATE_COMPLETED);
		assertEquals(4, myList.size());
	}
>>>>>>> 0c5cbcec
    
	private KnowledgeBase createKnowledgeBase(String process) throws Exception {
		KnowledgeBuilderConfiguration conf = KnowledgeBuilderFactory.newKnowledgeBuilderConfiguration();
		((PackageBuilderConfiguration) conf).initSemanticModules();
		((PackageBuilderConfiguration) conf).addSemanticModule(new BPMNSemanticModule());
		((PackageBuilderConfiguration) conf).addSemanticModule(new BPMNDISemanticModule());
		((PackageBuilderConfiguration) conf).addSemanticModule(new BPMNExtensionsSemanticModule());
//		ProcessDialectRegistry.setDialect("XPath", new XPathDialect());
		XmlProcessReader processReader = new XmlProcessReader(
	        ((PackageBuilderConfiguration) conf).getSemanticModules());
		KnowledgeBuilder kbuilder = KnowledgeBuilderFactory.newKnowledgeBuilder(conf);
		List<Process> processes = processReader.read(SimpleBPMNProcessTest.class.getResourceAsStream("/" + process));
		for (Process p : processes) {
		    RuleFlowProcess ruleFlowProcess = (RuleFlowProcess)p;
//			System.out.println(XmlBPMNProcessDumper.INSTANCE.dump(ruleFlowProcess));
		    kbuilder.add(ResourceFactory.newReaderResource(
		            new StringReader(XmlBPMNProcessDumper.INSTANCE.dump(ruleFlowProcess))), ResourceType.BPMN2);
		}
		if (!kbuilder.getErrors().isEmpty()) {
			for (KnowledgeBuilderError error: kbuilder.getErrors()) {
				System.err.println(error);
			}
			throw new IllegalArgumentException("Errors while parsing knowledge base");
		}
		KnowledgeBase kbase = KnowledgeBaseFactory.newKnowledgeBase();
		kbase.addKnowledgePackages(kbuilder.getKnowledgePackages());
		return kbase;
	}
	
	private StatefulKnowledgeSession createKnowledgeSession(KnowledgeBase kbase) {
//	    Environment env = KnowledgeBaseFactory.newEnvironment();
//		Properties properties = new Properties();
//		properties.put("drools.processInstanceManagerFactory", "org.jbpm.process.instance.impl.DefaultProcessInstanceManagerFactory");
//		properties.put("drools.processSignalManagerFactory", "org.jbpm.process.instance.event.DefaultSignalManagerFactory");
//		KnowledgeSessionConfiguration config = KnowledgeBaseFactory.newKnowledgeSessionConfiguration(properties);
//		return kbase.newStatefulKnowledgeSession(config, env);
	    Environment env = KnowledgeBaseFactory.newEnvironment();
	    env.set(EnvironmentName.ENTITY_MANAGER_FACTORY, emf);
	    env.set(EnvironmentName.TRANSACTION_MANAGER,
	        TransactionManagerServices.getTransactionManager());
		Properties properties = new Properties();
		properties.put("drools.processInstanceManagerFactory", "org.jbpm.persistence.processinstance.JPAProcessInstanceManagerFactory");
		properties.put("drools.processSignalManagerFactory", "org.jbpm.persistence.processinstance.JPASignalManagerFactory");
		KnowledgeSessionConfiguration config = KnowledgeBaseFactory.newKnowledgeSessionConfiguration(properties);
		return JPAKnowledgeService.newStatefulKnowledgeSession(kbase, config, env);
	}
	
	private StatefulKnowledgeSession restoreSession(StatefulKnowledgeSession ksession) {
//		return ksession;
		int id = ksession.getId();
		KnowledgeBase kbase = ksession.getKnowledgeBase();
		Environment env = ksession.getEnvironment();
		KnowledgeSessionConfiguration config = ksession.getSessionConfiguration();
		return JPAKnowledgeService.loadStatefulKnowledgeSession(id, kbase, config, env);
	}
	
	private void assertProcessInstanceCompleted(long processInstanceId, StatefulKnowledgeSession ksession) {
		assertNull(ksession.getProcessInstance(processInstanceId));
	}
	
	private void assertProcessInstanceAborted(long processInstanceId, StatefulKnowledgeSession ksession) {
		assertNull(ksession.getProcessInstance(processInstanceId));
	}
	
	private void assertProcessInstanceActive(long processInstanceId, StatefulKnowledgeSession ksession) {
		assertNotNull(ksession.getProcessInstance(processInstanceId));
	}
	
	private static class TestWorkItemHandler implements WorkItemHandler {
	    private WorkItem workItem;
        public void executeWorkItem(WorkItem workItem, WorkItemManager manager) {
            this.workItem = workItem;
        }
        public void abortWorkItem(WorkItem workItem, WorkItemManager manager) {
        }
        public WorkItem getWorkItem() {
            WorkItem result = this.workItem;
            this.workItem = null;
            return result;
        }
        
	}
}<|MERGE_RESOLUTION|>--- conflicted
+++ resolved
@@ -950,21 +950,6 @@
         assertEquals(ProcessInstance.STATE_COMPLETED, processInstance.getState());
     }
 
-<<<<<<< HEAD
-    public void testXpathExpression() throws Exception {
-                KnowledgeBase kbase = createKnowledgeBase("BPMN2-XpathExpression.bpmn2");
-                StatefulKnowledgeSession ksession = createKnowledgeSession(kbase);
-        Document document = DocumentBuilderFactory.newInstance().newDocumentBuilder()
-            .parse(new ByteArrayInputStream(
-                "<instanceMetadata><user approved=\"false\" id=\"58735964413\"/></instanceMetadata>".getBytes()));
-        Map<String, Object> params = new HashMap<String, Object>();
-        params.put("instanceMetadata", document);
-
-                ProcessInstance processInstance = ksession.startProcess("594975243920585248", params);
-                assertTrue(processInstance.getState() == ProcessInstance.STATE_COMPLETED);
-    }
-
-=======
 	public void testXpathExpression() throws Exception {
 		KnowledgeBase kbase = createKnowledgeBase("BPMN2-XpathExpression.bpmn2");
 		StatefulKnowledgeSession ksession = createKnowledgeSession(kbase);
@@ -987,7 +972,6 @@
 		assertTrue(processInstance.getState() == ProcessInstance.STATE_COMPLETED);
 		assertEquals(4, myList.size());
 	}
->>>>>>> 0c5cbcec
     
 	private KnowledgeBase createKnowledgeBase(String process) throws Exception {
 		KnowledgeBuilderConfiguration conf = KnowledgeBuilderFactory.newKnowledgeBuilderConfiguration();
